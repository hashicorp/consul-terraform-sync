--- conflicted
+++ resolved
@@ -21,11 +21,7 @@
 	//
 	// Version must conform to the format expected by
 	// github.com/hashicorp/go-version for tests to work.
-<<<<<<< HEAD
-	Version = "0.4.1"
-=======
-	Version = "0.5.0"
->>>>>>> cd87bb63
+	Version = "0.4.2"
 
 	// VersionPrerelease is a pre-release marker for the version. If this is ""
 	// (empty string) then it means that it is a final release. Otherwise, this
