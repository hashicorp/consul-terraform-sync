--- conflicted
+++ resolved
@@ -9,16 +9,12 @@
   github {
     organization = "hashicorp"
     repository = "consul-terraform-sync"
-<<<<<<< HEAD
-    release_branches = ["release/0.4.x"]
-=======
     release_branches = [
       "main",
       "release/0.2.x",
       "release/0.3.x",
       "release/0.4.x"
     ]
->>>>>>> cd87bb63
   }
 }
 
