--- conflicted
+++ resolved
@@ -169,12 +169,7 @@
 
 			// confirm service resources created
 			resourcesPath := filepath.Join(tempDir, taskName, resourcesDir)
-<<<<<<< HEAD
-			testutils.CheckFile(t, true, resourcesPath, "api-1.txt")
-			testutils.CheckFile(t, true, resourcesPath, "web-1.txt")
-=======
 			validateServices(t, true, []string{"api-1", "web-1"}, resourcesPath)
->>>>>>> cd87bb63
 
 			// Check KV events
 			if tc.isConsulKV {
@@ -195,21 +190,6 @@
 				checkScheduledRun(t, taskName, registerTime, taskSchedule, port)
 
 				// confirm key-value resources created, and that the values are as expected
-<<<<<<< HEAD
-				val := testutils.CheckFile(t, true, resourcesPath, "key-path.txt")
-				assert.Equal(t, expectedKV, val)
-
-				if tc.isRecurse {
-					val = testutils.CheckFile(t, true, resourcesPath, "key-path/recursive.txt")
-					assert.Equal(t, expectedRecurseKV, val)
-				} else {
-					// if recurse is disabled, then the recursive key should not be present
-					testutils.CheckFile(t, false, resourcesPath, "key-path/recursive.txt")
-				}
-			}
-
-			cleanup()
-=======
 				validateModuleFile(t, true, true, resourcesPath, "key-path", expectedKV)
 
 				if tc.isRecurse {
@@ -219,7 +199,6 @@
 					validateModuleFile(t, true, false, resourcesPath, "key-path/recursive", "")
 				}
 			}
->>>>>>> cd87bb63
 		})
 	}
 }
