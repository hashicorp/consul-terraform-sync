//go:build e2e
// +build e2e

package e2e

import (
	"fmt"
	"os/exec"
	"path/filepath"
	"testing"
	"time"

	"github.com/hashicorp/consul-terraform-sync/api"
	"github.com/hashicorp/consul-terraform-sync/testutils"
	"github.com/stretchr/testify/assert"
	"github.com/stretchr/testify/require"
)

type kvTaskOpts struct {
	path              string
	recurse           bool
	sourceIncludesVar bool
}

// newKVTaskConfig returns a task configuration with a consul-kv condition
// given the provided options.
func newKVTaskConfig(taskName string, opts kvTaskOpts) string {
	var module string
	if opts.sourceIncludesVar {
		module = "lornasong/cts_kv_file/local"
	} else {
		module = "./test_modules/local_instances_file"
	}

	conditionTask := fmt.Sprintf(`task {
		name = "%s"
		services = ["web", "api"]
		source = "%s"
		condition "consul-kv" {
			path = "%s"
			source_includes_var = %t
			recurse = %t
		}
	}
	`, taskName, module, opts.path, opts.sourceIncludesVar, opts.recurse)
	return conditionTask
}

// TestConditionConsulKV_NewKey runs the CTS binary using a task with a consul-kv
// condition block, where the KV pair for the configured path will not exist initially
// in Consul. The test will add a key with the configured path, add a key with
// an unrelated path, and add a key prefixed by the configured path. The expected
// behavior of a prefixed path key will depend on whether recurse is set or not.
func TestConditionConsulKV_NewKey(t *testing.T) {
	t.Parallel()

	testcases := []struct {
		name              string
		recurse           bool
		sourceIncludesVar bool
	}{
		{
			"single_key",
			false,
			false,
		},
		{
			"recurse",
			true,
			false,
		},
		{
			"single_key_source_includes_var_true",
			false,
			true,
		},
		{
			"recurse_source_includes_var_true",
			true,
			true,
		},
	}

	for _, tc := range testcases {
		tc := tc
		t.Run(tc.name, func(t *testing.T) {
			t.Parallel()
			// Set up Consul server
			srv := newTestConsulServer(t)
			t.Cleanup(func() {
				srv.Stop()
			})

			// Configure and start CTS
			taskName := "consul_kv_condition_new_" + tc.name
			tempDir := fmt.Sprintf("%s%s", tempDirPrefix, taskName)
			path := "test-key/path"
			config := newKVTaskConfig(taskName, kvTaskOpts{
				path:              path,
				recurse:           tc.recurse,
				sourceIncludesVar: tc.sourceIncludesVar,
			})
			cts := ctsSetup(t, srv, tempDir, config)

			// Confirm only one event
			eventCountBase := eventCount(t, taskName, cts.Port())
			require.Equal(t, 1, eventCountBase)
			workingDir := fmt.Sprintf("%s/%s", tempDir, taskName)
			resourcesPath := filepath.Join(workingDir, resourcesDir)
			if tc.sourceIncludesVar {
				// Confirm empty var consul_kv
				validateVariable(t, true, workingDir, "consul_kv", "{\n}")
			}

			// Add a key that is monitored by task, check for event
			now := time.Now()
			v := "test-value"
			srv.SetKVString(t, path, v)
			api.WaitForEvent(t, cts, taskName, now, defaultWaitForEvent)
			eventCountNow := eventCount(t, taskName, cts.Port())
			eventCountBase++
			require.Equal(t, eventCountBase, eventCountNow,
				"event count did not increment once. task was not triggered as expected")
			validateModuleFile(t, tc.sourceIncludesVar, true, resourcesPath, path, v)

			// Add a key that is not monitored, check for no event
			ignored := "not/related/path"
			srv.SetKVString(t, ignored, "test")
			time.Sleep(defaultWaitForNoEvent)
			eventCountNow = eventCount(t, taskName, cts.Port())
			require.Equal(t, eventCountBase, eventCountNow,
				"change in event count. task was unexpectedly triggered")
			validateModuleFile(t, tc.sourceIncludesVar, false, resourcesPath, ignored, "")

			// Add a key prefixed by the existing path
			prefixed := fmt.Sprintf("%s/prefixed", path)
			pv := "prefixed-test-value"
			now = time.Now()
			srv.SetKVString(t, prefixed, pv)
			// Check for event if recurse is true, no event if recurse is false
			if tc.recurse {
				api.WaitForEvent(t, cts, taskName, now, defaultWaitForEvent)
				eventCountNow := eventCount(t, taskName, cts.Port())
				eventCountBase++
				require.Equal(t, eventCountBase, eventCountNow,
					"event count did not increment once. task was not triggered as expected")
				validateModuleFile(t, tc.sourceIncludesVar, true, resourcesPath, prefixed, pv)
			} else {
				time.Sleep(defaultWaitForNoEvent)
				eventCountNow = eventCount(t, taskName, cts.Port())
				require.Equal(t, eventCountBase, eventCountNow,
					"change in event count. task was unexpectedly triggered")
				validateModuleFile(t, tc.sourceIncludesVar, false, resourcesPath, prefixed, "")
			}
		})
	}
}

// TestConditionConsulKV_ExistingKey runs the CTS binary using a task with a consul-kv
// condition block, where the monitored KV pair will exist initially in Consul. The
// test will update the value, delete the key, and then add the same key back.
func TestConditionConsulKV_ExistingKey(t *testing.T) {
	t.Parallel()

	testcases := []struct {
		name              string
		recurse           bool
		sourceIncludesVar bool
	}{
		{
			"single_key",
			false,
			false,
		},
		{
			"recurse",
			true,
			false,
		},
		{
			"single_key_source_includes_var_true",
			false,
			true,
		},
		{
			"recurse_source_includes_var_true",
			true,
			true,
		},
	}

	for _, tc := range testcases {
		tc := tc
		t.Run(tc.name, func(t *testing.T) {
			t.Parallel()
			// Set up Consul server
			srv := newTestConsulServer(t)
			t.Cleanup(func() {
				srv.Stop()
			})
			path := "test-key/path"
			value := "test-value"
			srv.SetKVString(t, path, value)

			childPath := path + "/test"
			childValue := "child value"
			srv.SetKVString(t, childPath, childValue)

			// Configure and start CTS
			taskName := "consul_kv_condition_existing_" + tc.name
			tempDir := fmt.Sprintf("%s%s", tempDirPrefix, taskName)
			config := newKVTaskConfig(taskName, kvTaskOpts{
				path:              path,
				recurse:           tc.recurse,
				sourceIncludesVar: tc.sourceIncludesVar,
			})
			cts := ctsSetup(t, srv, tempDir, config)

			// Confirm only one event
			eventCountBase := eventCount(t, taskName, cts.Port())
			require.Equal(t, 1, eventCountBase)
			workingDir := fmt.Sprintf("%s/%s", tempDir, taskName)
			resourcesPath := filepath.Join(workingDir, resourcesDir)
			validateModuleFile(t, tc.sourceIncludesVar, true, resourcesPath, path, value)

			// Confirm existence of child key depending on if recurse is true or not
			if tc.recurse {
				validateModuleFile(t, tc.sourceIncludesVar, true, resourcesPath, childPath, childValue)
			} else {
				validateModuleFile(t, tc.sourceIncludesVar, false, resourcesPath, childPath, "")
			}

			// Update key with new value, check for event
			now := time.Now()
			value = "new-test-value"
			srv.SetKVString(t, path, value)
			api.WaitForEvent(t, cts, taskName, now, defaultWaitForEvent)
			eventCountNow := eventCount(t, taskName, cts.Port())
			eventCountBase++
			require.Equal(t, eventCountBase, eventCountNow,
				"event count did not increment once. task was not triggered as expected")
			validateModuleFile(t, tc.sourceIncludesVar, true, resourcesPath, path, value)

			// Update child key with new value, check for event only if recurse
			now = time.Now()
			childValue = "new-child-value"
			srv.SetKVString(t, childPath, childValue)
			if tc.recurse {
				api.WaitForEvent(t, cts, taskName, now, defaultWaitForEvent)
				eventCountNow := eventCount(t, taskName, cts.Port())
				eventCountBase++
				require.Equal(t, eventCountBase, eventCountNow,
					"event count did not increment once. task was not triggered as expected")
				validateModuleFile(t, tc.sourceIncludesVar, true, resourcesPath, childPath, childValue)
			} else {
				time.Sleep(defaultWaitForNoEvent)
				eventCountNow = eventCount(t, taskName, cts.Port())
				require.Equal(t, eventCountBase, eventCountNow,
					"change in event count. task was unexpectedly triggered")
				validateModuleFile(t, tc.sourceIncludesVar, false, resourcesPath, childPath, "")
			}

			// Delete key, check for event
			now = time.Now()
			testutils.DeleteKV(t, srv, path)
			api.WaitForEvent(t, cts, taskName, now, defaultWaitForEvent)
			eventCountNow = eventCount(t, taskName, cts.Port())
			eventCountBase++
			require.Equal(t, eventCountBase, eventCountNow,
				"event count did not increment once. task was not triggered as expected")
<<<<<<< HEAD
			content = testutils.CheckFile(t, false, resourcesPath, fmt.Sprintf("%s.txt", path))
=======
			validateModuleFile(t, tc.sourceIncludesVar, false, resourcesPath, path, "")
>>>>>>> cd87bb63

			// Add the key back, check for event
			now = time.Now()
			value = "new-test-value-2"
			srv.SetKVString(t, path, value)
			api.WaitForEvent(t, cts, taskName, now, defaultWaitForEvent)
			eventCountNow = eventCount(t, taskName, cts.Port())
			eventCountBase++
			require.Equal(t, eventCountBase, eventCountNow,
				"event count did not increment once. task was not triggered as expected")
<<<<<<< HEAD
			content = testutils.CheckFile(t, true, resourcesPath, fmt.Sprintf("%s.txt", path))
			assert.Equal(t, value, content)
=======
			validateModuleFile(t, tc.sourceIncludesVar, true, resourcesPath, path, value)
>>>>>>> cd87bb63
		})
	}
}

// TestConditionConsulKV_SuppressTriggers runs the CTS binary using a task with a consul-kv
// condition block and tests that non-KV changes do not trigger the task.
func TestConditionConsulKV_SuppressTriggers(t *testing.T) {
	t.Parallel()

	testcases := []struct {
		name              string
		recurse           bool
		sourceIncludesVar bool
	}{
		{
			"single_key",
			false,
			false,
		},
		{
			"recurse",
			true,
			false,
		},
		{
			"single_key_source_includes_var_true",
			false,
			true,
		},
		{
			"recurse_source_includes_var_true",
			true,
			true,
		},
	}
	for _, tc := range testcases {
		tc := tc
		t.Run(tc.name, func(t *testing.T) {
			t.Parallel()
			// Set up Consul server
			srv := newTestConsulServer(t)
			t.Cleanup(func() {
				srv.Stop()
			})
			path := "test-key"
			value := "test-value"
			srv.SetKVString(t, path, value)

			// Configure and start CTS
			taskName := "consul_kv_condition_suppress_" + tc.name
			tempDir := fmt.Sprintf("%s%s", tempDirPrefix, taskName)
			config := newKVTaskConfig(taskName, kvTaskOpts{
				path:              path,
				recurse:           tc.recurse,
				sourceIncludesVar: tc.sourceIncludesVar,
			})
			cts := ctsSetup(t, srv, tempDir, config)

			// Confirm one event at startup, check services files
			eventCountBase := eventCount(t, taskName, cts.Port())
			require.Equal(t, 1, eventCountBase)
			workingDir := fmt.Sprintf("%s/%s", tempDir, taskName)
			resourcesPath := filepath.Join(workingDir, resourcesDir)
			validateModuleFile(t, tc.sourceIncludesVar, true, resourcesPath, path, value)
			validateServices(t, true, []string{"api", "web"}, resourcesPath)
			validateServices(t, false, []string{"db"}, resourcesPath)

			// Deregister a service, confirm no event and no update to service file
			testutils.DeregisterConsulService(t, srv, "web")
			time.Sleep(defaultWaitForNoEvent)
			eventCountNow := eventCount(t, taskName, cts.Port())
			require.Equal(t, eventCountBase, eventCountNow,
				"change in event count. task was unexpectedly triggered")
			validateServices(t, true, []string{"web"}, resourcesPath)

			// Update key, confirm event, confirm latest service information
			now := time.Now()
			value = "new-test-value"
			srv.SetKVString(t, path, value)
			api.WaitForEvent(t, cts, taskName, now, defaultWaitForEvent)
			eventCountNow = eventCount(t, taskName, cts.Port())
			eventCountBase++
			require.Equal(t, eventCountBase, eventCountNow,
				"event count did not increment once. task was not triggered as expected")
			validateModuleFile(t, tc.sourceIncludesVar, true, resourcesPath, path, value)
			validateServices(t, false, []string{"web"}, resourcesPath)
		})
	}
}

// TestConditionConsul_namespace_oss tests conditions with configured namespace
// meanwhile connecting with Consul OSS.
func TestConditionConsul_namespace_oss(t *testing.T) {
	t.Parallel()

	srv := newTestConsulServer(t)
	defer srv.Stop()

	testCases := []struct {
		name string
		task string
	}{
		{
			name: "catalog-services",
			task: `
task {
  name = "catalog-services"
  source = "./test_modules/null_resource"
  condition "catalog-services" {
    regexp = ".*"
    namespace = "dne"
  }
}`,
		}, {
			name: "consul-kv",
			task: `
task {
  name = "consul-kv"
  source = "./test_modules/null_resource"
  services = ["foobar"]
  condition "consul-kv" {
    path = "foo"
    namespace = "dne"
  }
}`,
		},
	}

	port := testutils.FreePort(t)
	for _, tc := range testCases {
		t.Run(tc.name, func(t *testing.T) {
			tempDir := fmt.Sprintf("%snamespace_oss_%s", tempDirPrefix, tc.name)
			cleanup := testutils.MakeTempDir(t, tempDir)
			defer cleanup()

			config := baseConfig(tempDir).appendConsulBlock(srv).appendString(tc.task).
				appendString(fmt.Sprintf("port = %d", port))
			configPath := filepath.Join(tempDir, configFile)
			config.write(t, configPath)

			errCh := make(chan error, 1)
			cmd := exec.Command("consul-terraform-sync", "--once", fmt.Sprintf("--config-file=%s", configPath))
			go func() {
				errCh <- cmd.Run()
			}()

			timeout := time.After(defaultWaitForAPI)
			select {
			case err := <-errCh:
				assert.Error(t, err, "namespace query should error and cause once-mode to not stop successfully")
			case <-timeout:
				t.Fatalf("expected CTS to error during once mode with first 400 API response from Consul")
			}
		})
	}
}

// TestConditionConsul_namespace_oss tests conditions with configured namespace
// meanwhile connecting with Consul OSS.
func TestConditionConsul_namespace_oss(t *testing.T) {
	t.Parallel()

	srv := newTestConsulServer(t)
	defer srv.Stop()

	testCases := []struct {
		name string
		task string
	}{
		{
			name: "catalog-services",
			task: `
task {
  name = "catalog-services"
  source = "./test_modules/null_resource"
  condition "catalog-services" {
    regexp = ".*"
    namespace = "dne"
  }
}`,
		}, {
			name: "consul-kv",
			task: `
task {
  name = "consul-kv"
  source = "./test_modules/null_resource"
  services = ["foobar"]
  condition "consul-kv" {
    path = "foo"
    namespace = "dne"
  }
}`,
		},
	}

	port := testutils.FreePort(t)
	for _, tc := range testCases {
		t.Run(tc.name, func(t *testing.T) {
			tempDir := fmt.Sprintf("%snamespace_oss_%s", tempDirPrefix, tc.name)
			cleanup := testutils.MakeTempDir(t, tempDir)
			defer cleanup()

			config := baseConfig(tempDir).appendConsulBlock(srv).appendString(tc.task).
				appendString(fmt.Sprintf("port = %d", port))
			configPath := filepath.Join(tempDir, configFile)
			config.write(t, configPath)

			errCh := make(chan error, 1)
			cmd := exec.Command("consul-terraform-sync", "--once", fmt.Sprintf("--config-file=%s", configPath))
			go func() {
				errCh <- cmd.Run()
			}()

			timeout := time.After(defaultWaitForAPI)
			select {
			case err := <-errCh:
				assert.Error(t, err, "namespace query should error and cause once-mode to not stop successfully")
			case <-timeout:
				t.Fatalf("expected CTS to error during once mode with first 400 API response from Consul")
			}
		})
	}
}<|MERGE_RESOLUTION|>--- conflicted
+++ resolved
@@ -268,11 +268,7 @@
 			eventCountBase++
 			require.Equal(t, eventCountBase, eventCountNow,
 				"event count did not increment once. task was not triggered as expected")
-<<<<<<< HEAD
-			content = testutils.CheckFile(t, false, resourcesPath, fmt.Sprintf("%s.txt", path))
-=======
 			validateModuleFile(t, tc.sourceIncludesVar, false, resourcesPath, path, "")
->>>>>>> cd87bb63
 
 			// Add the key back, check for event
 			now = time.Now()
@@ -283,12 +279,7 @@
 			eventCountBase++
 			require.Equal(t, eventCountBase, eventCountNow,
 				"event count did not increment once. task was not triggered as expected")
-<<<<<<< HEAD
-			content = testutils.CheckFile(t, true, resourcesPath, fmt.Sprintf("%s.txt", path))
-			assert.Equal(t, value, content)
-=======
 			validateModuleFile(t, tc.sourceIncludesVar, true, resourcesPath, path, value)
->>>>>>> cd87bb63
 		})
 	}
 }
