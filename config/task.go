--- conflicted
+++ resolved
@@ -39,17 +39,11 @@
 	Module           *string `mapstructure:"module" json:"module"`
 	DeprecatedSource *string `mapstructure:"source" json:"source"`
 
-<<<<<<< HEAD
-	// SourceInput defines the Consul objects (e.g. services, kv) whose values are
-	// provided as the task source’s input variables
-	SourceInput SourceInputConfig `mapstructure:"source_input" json:"source_input"`
-=======
 	// ModuleInputs defines the Consul objects (e.g. services, kv) whose values
 	// are provided as the task module's input variables.
 	// Previously named SourceInput - Deprecated in 0.5
-	ModuleInputs           *ModuleInputConfigs `mapstructure:"module_input"`
-	DeprecatedSourceInputs *ModuleInputConfigs `mapstructure:"source_input"`
->>>>>>> 3dbc7414
+	ModuleInputs           *ModuleInputConfigs `mapstructure:"module_input" json:"module_input"`
+	DeprecatedSourceInputs *ModuleInputConfigs `mapstructure:"source_input" json:"source_input"`
 
 	// VarFiles is a list of paths to files containing variables for the
 	// task. For the Terraform driver, these are files ending in `.tfvars` and
@@ -416,13 +410,8 @@
 		StringVal(c.TFVersion),
 		c.BufferPeriod.String(),
 		BoolVal(c.Enabled),
-<<<<<<< HEAD
 		c.Condition.String(),
-		c.SourceInput.String(),
-=======
-		c.Condition.GoString(),
 		c.ModuleInputs.GoString(),
->>>>>>> 3dbc7414
 	)
 }
 
