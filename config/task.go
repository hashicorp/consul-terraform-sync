package config

import (
	"fmt"
	"path/filepath"
	"strings"
	"time"

	"github.com/hashicorp/consul-terraform-sync/logging"
	"github.com/hashicorp/hcl/v2/hclsyntax"
)

const (
	taskSubsystemName = "task"
)

// TaskConfig is the configuration for a Sync task. This block may be
// specified multiple times to configure multiple tasks.
type TaskConfig struct {
	// Description is a human readable text to describe the task.
	Description *string `mapstructure:"description" json:"description"`

	// Name is the unique name of the task.
	Name *string `mapstructure:"name" json:"name"`

	// Providers is the list of provider names the task is dependent on. This is
	// used to map provider configuration to the task.
	Providers []string `mapstructure:"providers" json:"providers"`

	// Services is the list of service IDs or logical service names the task
	// executes on. Sync monitors the Consul Catalog for changes to these
	// services and triggers the task to run. Any service value not explicitly
	// defined by a `service` block with a matching ID is assumed to be a logical
	// service name in the default namespace.
	Services []string `mapstructure:"services" json:"services"`

<<<<<<< HEAD
	// Source is the location the driver uses to fetch dependencies. The source
	// format is dependent on the driver. For the Terraform driver, the source
	// is the module path (local or remote).
	Source *string `mapstructure:"source" json:"source"`
=======
	// Module is the path to fetch the Terraform Module (local or remote).
	// Previously named Source - Deprecated in 0.5
	Module           *string `mapstructure:"module"`
	DeprecatedSource *string `mapstructure:"source"`
>>>>>>> b04f4175

	// SourceInput defines the Consul objects (e.g. services, kv) whose values are
	// provided as the task source’s input variables
	SourceInput SourceInputConfig `mapstructure:"source_input" json:"source_input"`

	// VarFiles is a list of paths to files containing variables for the
	// task. For the Terraform driver, these are files ending in `.tfvars` and
	// are used as Terraform input variables passed as arguments to the Terraform
	// module. Variables are loaded in the same order as they appear in the order
	// of the files. Duplicate variables are overwritten with the later value.
	VarFiles []string `mapstructure:"variable_files" json:"variable_files"`

	// Version is the version of source the task will use. For the Terraform
	// driver, this is the module version. The latest version will be used as
	// the default if omitted.
	Version *string `mapstructure:"version" json:"version"`

	// The Terraform client version to use for the task when configured with CTS
	// enterprise and the Terraform Cloud driver. This option is not supported
	// when using CTS OSS or the Terraform driver.
	TFVersion *string `mapstructure:"terraform_version" json:"terraform_version"`

	// BufferPeriod configures per-task buffer timers.
	BufferPeriod *BufferPeriodConfig `mapstructure:"buffer_period" json:"buffer_period"`

	// Enabled determines if the task is enabled or not. Enabled by default.
	// If not enabled, this task will not make any changes to resources.
	Enabled *bool `mapstructure:"enabled" json:"enabled"`

	// Condition optionally configures a single run condition under which the
	// task will start executing
	Condition ConditionConfig `mapstructure:"condition" json:"condition"`

	// The local working directory for CTS to manage Terraform configuration
	// files and artifacts that are generated for the task. The default option
	// will create a child directory with the task name in the global working
	// directory.
	WorkingDir *string `mapstructure:"working_dir" json:"working_dir"`
}

// TaskConfigs is a collection of TaskConfig
type TaskConfigs []*TaskConfig

// Copy returns a deep copy of this configuration.
func (c *TaskConfig) Copy() *TaskConfig {
	if c == nil {
		return nil
	}

	var o TaskConfig
	o.Description = StringCopy(c.Description)
	o.Name = StringCopy(c.Name)

	o.Providers = append(o.Providers, c.Providers...)

	o.Services = append(o.Services, c.Services...)

	o.Module = StringCopy(c.Module)
	o.DeprecatedSource = StringCopy(c.DeprecatedSource)

	if !isSourceInputNil(c.SourceInput) {
		o.SourceInput = c.SourceInput.Copy()
	}

	o.VarFiles = append(o.VarFiles, c.VarFiles...)

	o.Version = StringCopy(c.Version)

	o.TFVersion = StringCopy(c.TFVersion)

	o.BufferPeriod = c.BufferPeriod.Copy()

	o.Enabled = BoolCopy(c.Enabled)

	if !isConditionNil(c.Condition) {
		o.Condition = c.Condition.Copy()
	}

	if c.WorkingDir != nil {
		o.WorkingDir = StringCopy(c.WorkingDir)
	}

	return &o
}

// Merge combines all values in this configuration with the values in the other
// configuration, with values in the other configuration taking precedence.
// Maps and slices are merged, most other values are overwritten. Complex
// structs define their own merge functionality.
func (c *TaskConfig) Merge(o *TaskConfig) *TaskConfig {
	if c == nil {
		if o == nil {
			return nil
		}
		return o.Copy()
	}

	if o == nil {
		return c.Copy()
	}

	r := c.Copy()

	if o.Description != nil {
		r.Description = StringCopy(o.Description)
	}

	if o.Name != nil {
		r.Name = StringCopy(o.Name)
	}

	r.Providers = append(r.Providers, o.Providers...)

	r.Services = append(r.Services, o.Services...)

	if o.Module != nil {
		r.Module = StringCopy(o.Module)
	}
	if o.DeprecatedSource != nil {
		r.DeprecatedSource = StringCopy(o.DeprecatedSource)
	}

	if !isSourceInputNil(o.SourceInput) {
		if isSourceInputNil(r.SourceInput) {
			r.SourceInput = o.SourceInput.Copy()
		} else {
			r.SourceInput = r.SourceInput.Merge(o.SourceInput)
		}
	}

	r.VarFiles = append(r.VarFiles, o.VarFiles...)

	if o.Version != nil {
		r.Version = StringCopy(o.Version)
	}

	if o.TFVersion != nil {
		r.TFVersion = StringCopy(o.TFVersion)
	}

	if o.BufferPeriod != nil {
		r.BufferPeriod = r.BufferPeriod.Merge(o.BufferPeriod)
	}

	if o.Enabled != nil {
		r.Enabled = BoolCopy(o.Enabled)
	}

	if !isConditionNil(o.Condition) {
		if isConditionNil(r.Condition) {
			r.Condition = o.Condition.Copy()
		} else {
			r.Condition = r.Condition.Merge(o.Condition)
		}
	}

	if o.WorkingDir != nil {
		r.WorkingDir = StringCopy(o.WorkingDir)
	}

	return r
}

// Finalize ensures there no nil pointers.
func (c *TaskConfig) Finalize(globalBp *BufferPeriodConfig, wd string) {
	if c == nil {
		return
	}
	logger := logging.Global().Named(logSystemName).Named(taskSubsystemName)

	if c.Description == nil {
		c.Description = String("")
	}

	if c.Name == nil {
		c.Name = String("")
	}

	if c.Providers == nil {
		c.Providers = []string{}
	}

	if c.Services == nil {
		c.Services = []string{}
	}

	if c.Module == nil {
		c.Module = String("")
	}
	if c.DeprecatedSource != nil && *c.DeprecatedSource != "" {
		logger.Warn("Task's 'source' field was marked for deprecation in v0.5.0. " +
			"Please update your configuration to use the 'module' field instead")
		if *c.Module != "" {
			logger.Warn("Task's 'source' and 'module' field were both "+
				"configured. Defaulting to 'module' value", "module", c.Module)
		} else {
			// Merge Source with Module and use Module onwards
			c.Module = c.DeprecatedSource
		}
	}

	if c.VarFiles == nil {
		c.VarFiles = []string{}
	}

	if c.Version == nil {
		c.Version = String("")
	}

	if c.TFVersion == nil {
		c.TFVersion = String("")
	}

	bp := globalBp
	if _, ok := c.Condition.(*ScheduleConditionConfig); ok {
		// disable buffer_period for schedule condition
		if c.BufferPeriod != nil {
<<<<<<< HEAD
			logging.Global().Named(logSystemName).Named(taskSubsystemName).Warn(
				"disabling buffer_period for schedule condition. overriding "+
					"buffer_period configured for this task",
				"task_name", StringVal(c.Name), "buffer_period", c.BufferPeriod.String())
=======
			logger.Warn("disabling buffer_period for schedule condition. "+
				"overriding buffer_period configured for this task",
				"task_name", StringVal(c.Name), "buffer_period", c.BufferPeriod.GoString())
>>>>>>> b04f4175
		}
		bp = &BufferPeriodConfig{
			Enabled: Bool(false),
			Min:     TimeDuration(0 * time.Second),
			Max:     TimeDuration(0 * time.Second),
		}
	}
	if c.BufferPeriod == nil {
		c.BufferPeriod = bp
	}
	c.BufferPeriod.Finalize(bp)

	if c.Enabled == nil {
		c.Enabled = Bool(true)
	}

	if isConditionNil(c.Condition) {
		c.Condition = EmptyConditionConfig()
	}
	c.Condition.Finalize(c.Services)

	if isSourceInputNil(c.SourceInput) {
		c.SourceInput = EmptySourceInputConfig()
	}
	c.SourceInput.Finalize(c.Services)

	if c.WorkingDir == nil {
		c.WorkingDir = String(filepath.Join(wd, *c.Name))
	}
}

// Validate validates the values and required options. This method is recommended
// to run after Finalize() to ensure the configuration is safe to proceed.
func (c *TaskConfig) Validate() error {
	if c == nil {
		return fmt.Errorf("missing task configuration")
	}

	if c.Name == nil || len(*c.Name) == 0 {
		return fmt.Errorf("unique name for the task is required")
	}

	// For the Terraform driver, the task name is used as the module local name.
	// We'll validate early resembling Terraform restrictions to surface any errors
	// before a task is ran.
	if !hclsyntax.ValidIdentifier(*c.Name) {
		return fmt.Errorf("a task name must start with a letter or underscore and "+
			"may contain only letters, digits, underscores, and dashes: %q", *c.Name)
	}

	err := c.validateCondition()
	if err != nil {
		return err
	}

	if c.Module == nil || len(*c.Module) == 0 {
		return fmt.Errorf("module for the task is required")
	}

	err = c.validateSourceInput()
	if err != nil {
		return err
	}

	if c.TFVersion != nil && *c.TFVersion != "" {
		return fmt.Errorf("unsupported configuration 'terraform_version' for "+
			"task %q. This option is available for Consul-Terraform-Sync Enterprise "+
			"when using the Terraform Cloud driver, or configure the Terraform client "+
			"version within the Terraform driver block", *c.Name)
	}

	// Restrict only one provider instance per task
	pNames := make(map[string]bool)
	for _, p := range c.Providers {
		name := strings.Split(p, ".")[0]
		if ok := pNames[name]; ok {
			return fmt.Errorf("only one provider instance per task")
		}
		pNames[name] = true
	}

	if err := c.BufferPeriod.Validate(); err != nil {
		return err
	}

	if !isConditionNil(c.Condition) {
		if err := c.Condition.Validate(); err != nil {
			return err
		}
	}

	if !isSourceInputNil(c.SourceInput) {
		if err := c.SourceInput.Validate(); err != nil {
			return err
		}
	}

	return nil
}

// String defines the printable version of this struct.
// Sensitive information is redacted.
func (c TaskConfig) String() string {

	return fmt.Sprintf("{"+
		"Name:%s, "+
		"Description:%s, "+
		"Providers:%s, "+
		"Services:%s, "+
		"Module:%s, "+
		"VarFiles:%s, "+
		"Version:%s, "+
		"TFVersion: %s, "+
		"BufferPeriod:%s, "+
		"Enabled:%t, "+
		"Condition:%v"+
		"SourceInput:%v"+
		"}",
		StringVal(c.Name),
		StringVal(c.Description),
		c.Providers,
		c.Services,
		StringVal(c.Module),
		c.VarFiles,
		StringVal(c.Version),
		StringVal(c.TFVersion),
		c.BufferPeriod.String(),
		BoolVal(c.Enabled),
		c.Condition.String(),
		c.SourceInput.String(),
	)
}

// DefaultTaskConfigs returns a configuration that is populated with the
// default values.
func DefaultTaskConfigs() *TaskConfigs {
	return &TaskConfigs{}
}

// Len is a helper method to get the length of the underlying config list
func (c *TaskConfigs) Len() int {
	if c == nil {
		return 0
	}

	return len(*c)
}

// Copy returns a deep copy of this configuration.
func (c *TaskConfigs) Copy() *TaskConfigs {
	if c == nil {
		return nil
	}

	o := make(TaskConfigs, c.Len())
	for i, t := range *c {
		o[i] = t.Copy()
	}
	return &o
}

// Merge combines all values in this configuration with the values in the other
// configuration, with values in the other configuration taking precedence.
// Maps and slices are merged, most other values are overwritten. Complex
// structs define their own merge functionality.
func (c *TaskConfigs) Merge(o *TaskConfigs) *TaskConfigs {
	if c == nil {
		if o == nil {
			return nil
		}
		return o.Copy()
	}

	if o == nil {
		return c.Copy()
	}

	r := c.Copy()

	*r = append(*r, *o...)

	return r
}

// Finalize ensures the configuration has no nil pointers and sets default
// values.
func (c *TaskConfigs) Finalize(bp *BufferPeriodConfig, wd string) {
	if c == nil {
		*c = *DefaultTaskConfigs()
	}

	for _, t := range *c {
		t.Finalize(bp, wd)
	}
}

// Validate validates the values and nested values of the configuration struct
func (c *TaskConfigs) Validate() error {
	if c == nil || len(*c) == 0 {
		return fmt.Errorf("missing tasks configuration")
	}

	unique := make(map[string]bool)
	for _, t := range *c {
		if err := t.Validate(); err != nil {
			return err
		}

		taskName := *t.Name
		if _, ok := unique[taskName]; ok {
			return fmt.Errorf("duplicate task name: %s", taskName)
		}
		unique[taskName] = true
	}

	return nil
}

// String defines the printable version of this struct.
func (c TaskConfigs) String() string {
	if c == nil {
		return "(*TaskConfigs)(nil)"
	}

	s := make([]string, len(c))
	for i, t := range c {
		s[i] = t.String()
	}

	return "{" + strings.Join(s, ", ") + "}"
}

// FilterTasks filters the task configurations by task name.
func FilterTasks(tasks *TaskConfigs, names []string) (*TaskConfigs, error) {
	allTasks := make(map[string]*TaskConfig)
	for _, t := range *tasks {
		allTasks[*t.Name] = t
	}

	var filtered TaskConfigs
	for _, name := range names {
		tconf, ok := allTasks[name]
		if !ok {
			return nil, fmt.Errorf("task not found: %s", name)
		}
		filtered = append(filtered, tconf)
	}
	return &filtered, nil
}

func (c *TaskConfig) validateCondition() error {
	if len(c.Services) == 0 {
		if isConditionNil(c.Condition) {
			return fmt.Errorf("at least one service or a condition must be " +
				"configured")
		}
		switch cond := c.Condition.(type) {
		case *CatalogServicesConditionConfig:
			if cond.Regexp == nil {
				return fmt.Errorf("catalog-services condition requires either" +
					"task.condition.regexp or at least one service in " +
					"task.services to be configured")
			}
		case *ConsulKVConditionConfig:
			return fmt.Errorf("consul-kv condition requires at least one service to " +
				"be configured in task.services")
		case *ScheduleConditionConfig:
			if isSourceInputNil(c.SourceInput) || isSourceInputEmpty(c.SourceInput) {
				return fmt.Errorf("schedule condition requires at least one service to " +
					"be configured in task.services or a source_input must be provided")
			}
		}
	} else {
		switch c.Condition.(type) {
		case *ServicesConditionConfig:
			err := fmt.Errorf("a task cannot be configured with both " +
				"`services` field and `source_input` block. only one can be " +
				"configured per task")
			logging.Global().Named(logSystemName).Named(taskSubsystemName).
				Error("list of services and service condition block both "+
					"provided. If both are needed, consider combining the "+
					"list into the condition block or creating separate tasks",
					"task_name", StringVal(c.Name), "error", err)
			return err
		}
	}

	return nil
}

func (c *TaskConfig) validateSourceInput() error {
	// For now only schedule condition allows for source_input, so a condition
	// of type ScheduleConditionConfig is the only supported type
	switch c.Condition.(type) {
	case *ScheduleConditionConfig:
		if len(c.Services) == 0 {
			switch c.SourceInput.(type) {
			case *ConsulKVSourceInputConfig:
				return fmt.Errorf("consul-kv source_input requires at least one service to " +
					"be configured in task.services")
			}
		} else {
			switch c.SourceInput.(type) {
			case *ServicesSourceInputConfig:
				err := fmt.Errorf("a task cannot be configured with both " +
					"`services` field and `condition` block. only one can be " +
					"configured per task")
				logging.Global().Named(logSystemName).Named(taskSubsystemName).
					Error("list of services and service condition block both "+
						"provided. If both are needed, consider combining the "+
						"list into the condition block or creating separate tasks",
						"task_name", StringVal(c.Name), "error", err)
				return err
			}
		}
	default:
		if !isSourceInputNil(c.SourceInput) && !isSourceInputEmpty(c.SourceInput) {
			return fmt.Errorf("source_input is only supported when a schedule condition is configured")
		}
	}

	return nil
}<|MERGE_RESOLUTION|>--- conflicted
+++ resolved
@@ -34,17 +34,10 @@
 	// service name in the default namespace.
 	Services []string `mapstructure:"services" json:"services"`
 
-<<<<<<< HEAD
-	// Source is the location the driver uses to fetch dependencies. The source
-	// format is dependent on the driver. For the Terraform driver, the source
-	// is the module path (local or remote).
-	Source *string `mapstructure:"source" json:"source"`
-=======
 	// Module is the path to fetch the Terraform Module (local or remote).
 	// Previously named Source - Deprecated in 0.5
-	Module           *string `mapstructure:"module"`
-	DeprecatedSource *string `mapstructure:"source"`
->>>>>>> b04f4175
+	Module           *string `mapstructure:"module" json:"module"`
+	DeprecatedSource *string `mapstructure:"source" json:"source"`
 
 	// SourceInput defines the Consul objects (e.g. services, kv) whose values are
 	// provided as the task source’s input variables
@@ -262,16 +255,9 @@
 	if _, ok := c.Condition.(*ScheduleConditionConfig); ok {
 		// disable buffer_period for schedule condition
 		if c.BufferPeriod != nil {
-<<<<<<< HEAD
-			logging.Global().Named(logSystemName).Named(taskSubsystemName).Warn(
-				"disabling buffer_period for schedule condition. overriding "+
-					"buffer_period configured for this task",
-				"task_name", StringVal(c.Name), "buffer_period", c.BufferPeriod.String())
-=======
 			logger.Warn("disabling buffer_period for schedule condition. "+
 				"overriding buffer_period configured for this task",
-				"task_name", StringVal(c.Name), "buffer_period", c.BufferPeriod.GoString())
->>>>>>> b04f4175
+				"task_name", StringVal(c.Name), "buffer_period", c.BufferPeriod.String())
 		}
 		bp = &BufferPeriodConfig{
 			Enabled: Bool(false),
