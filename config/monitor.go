package config

import (
	"reflect"
)

// MonitorConfig represents the base object for objects like monitor_input and
// condition, both of which "monitor" an object in order to perform some action
type MonitorConfig interface {
	Copy() MonitorConfig
	Merge(MonitorConfig) MonitorConfig
	Finalize()
	Validate() error
<<<<<<< HEAD
	String() string
=======
	GoString() string

	// VariableType returns type of variable that a module_input or a condition
	// block monitors. For example, `condition "services"` monitors the variable
	// type "services.
	//
	// Used to ensure requirement that configured monitored variable types are
	// unique for a given task. Must be unique across module_input, condition,
	// and services.
	VariableType() string
>>>>>>> 3dbc7414
}

// isMonitorNil can be used to check if a MonitorConfig interface is nil by
// checking both the type and value. Not needed for checking a MonitorConfig
// implementation i.e. isMonitorNil(MonitorConfig),
// ServicesMonitorConfig == nil
func isMonitorNil(c MonitorConfig) bool {
	var result bool
	// switching on type is a performance enhancement
	switch v := c.(type) {
	// Conditions
	case *ServicesConditionConfig:
		result = v == nil
	case *CatalogServicesConditionConfig:
		result = v == nil
	case *ConsulKVConditionConfig:
		result = v == nil
	case *ScheduleConditionConfig:
		result = v == nil

	// Module Inputs
	case *ServicesModuleInputConfig:
		result = v == nil
	case *ConsulKVModuleInputConfig:
		result = v == nil
	default:
		return c == nil || reflect.ValueOf(c).IsNil()
	}
	return c == nil || result
}<|MERGE_RESOLUTION|>--- conflicted
+++ resolved
@@ -11,10 +11,7 @@
 	Merge(MonitorConfig) MonitorConfig
 	Finalize()
 	Validate() error
-<<<<<<< HEAD
 	String() string
-=======
-	GoString() string
 
 	// VariableType returns type of variable that a module_input or a condition
 	// block monitors. For example, `condition "services"` monitors the variable
@@ -24,7 +21,6 @@
 	// unique for a given task. Must be unique across module_input, condition,
 	// and services.
 	VariableType() string
->>>>>>> 3dbc7414
 }
 
 // isMonitorNil can be used to check if a MonitorConfig interface is nil by
