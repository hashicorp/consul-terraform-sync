--- conflicted
+++ resolved
@@ -123,18 +123,11 @@
 // String defines the printable version of this struct.
 func (c ServicesConditionConfig) String() string {
 
-<<<<<<< HEAD
-	return fmt.Sprintf("{"+
-		"%s"+
-		"}",
-		c.ServicesMonitorConfig.String(),
-=======
 	return fmt.Sprintf("&ServicesConditionConfig{"+
 		"%s, "+
 		"UseAsModuleInput:%v"+
 		"}",
-		c.ServicesMonitorConfig.GoString(),
+		c.ServicesMonitorConfig.String(),
 		BoolVal(c.UseAsModuleInput),
->>>>>>> 3dbc7414
 	)
 }