package config

import (
	"fmt"
	"os"
	"path"
	"strings"

	"github.com/hashicorp/consul-terraform-sync/logging"
	ctsVersion "github.com/hashicorp/consul-terraform-sync/version"
	goVersion "github.com/hashicorp/go-version"
)

// DefaultTFBackendKVPath is the default KV path used for configuring the
// default backend to use Consul KV.
const (
	DefaultTFBackendKVPath = "consul-terraform-sync/terraform"
	logSystemName          = "config"
)

// TerraformConfig is the configuration for the Terraform driver.
type TerraformConfig struct {
<<<<<<< HEAD
	Version           *string                `mapstructure:"version" json:"version"`
	Log               *bool                  `mapstructure:"log" json:"log"`
	PersistLog        *bool                  `mapstructure:"persist_log" json:"persist_log"`
	Path              *string                `mapstructure:"path" json:"path"`
	WorkingDir        *string                `mapstructure:"working_dir" json:"working_dir"`
	Backend           map[string]interface{} `mapstructure:"backend" json:"backend"`
	RequiredProviders map[string]interface{} `mapstructure:"required_providers" json:"required_providers"`
=======
	Version           *string                `mapstructure:"version"`
	Log               *bool                  `mapstructure:"log"`
	PersistLog        *bool                  `mapstructure:"persist_log"`
	Path              *string                `mapstructure:"path"`
	Backend           map[string]interface{} `mapstructure:"backend"`
	RequiredProviders map[string]interface{} `mapstructure:"required_providers"`
>>>>>>> b04f4175
}

// DefaultTerraformConfig returns the default configuration struct.
func DefaultTerraformConfig() *TerraformConfig {
	wd, err := os.Getwd()
	if err != nil {
		logging.Global().Named(logSystemName).Error("unable to retrieve current working directory "+
			"to setup default configuration for the Terraform driver", "error", err)
		panic(err)
	}

	return &TerraformConfig{
		Log:               Bool(false),
		PersistLog:        Bool(false),
		Path:              String(wd),
		Backend:           make(map[string]interface{}),
		RequiredProviders: make(map[string]interface{}),
	}
}

// DefaultTerraformBackend returns the default configuration to Consul KV.
func DefaultTerraformBackend(consul *ConsulConfig) (map[string]interface{}, error) {
	if consul == nil {
		return nil, fmt.Errorf("Consul is not configured to set the default backend for Terraform")
	}

	kvPath := DefaultTFBackendKVPath // "consul-terraform-sync/terraform-env:<task-name>"
	if consul.KVPath != nil && *consul.KVPath != "" {
		// Terraform Consul backend will append "-env:workspace" to the configured
		// path. This modifies the KV path for CTS to have the same KV path structure for
		// configured paths: "<configured-path>/terraform-env:<task-name>"
		if !strings.HasSuffix(*consul.KVPath, "/terraform") {
			kvPath = path.Join(*consul.KVPath, "terraform")
		} else {
			kvPath = *consul.KVPath
		}
	}

	backend := map[string]interface{}{
		"address": *consul.Address,
		"path":    kvPath,
		"gzip":    true,
	}

	if consul.TLS != nil && *consul.TLS.Enabled {
		backend["scheme"] = "https"

		if caCert := consul.TLS.CACert; *caCert != "" {
			backend["ca_file"] = *caCert
		}

		if cert := consul.TLS.Cert; *cert != "" {
			backend["cert_file"] = *cert
		}

		if key := consul.TLS.Key; *key != "" {
			backend["key_file"] = *key
		}
	}

	return map[string]interface{}{"consul": backend}, nil
}

// Copy returns a deep copy of this configuration.
func (c *TerraformConfig) Copy() *TerraformConfig {
	if c == nil {
		return nil
	}

	var o TerraformConfig

	if c.Version != nil {
		o.Version = StringCopy(c.Version)
	}

	if c.Log != nil {
		o.Log = BoolCopy(c.Log)
	}

	if c.PersistLog != nil {
		o.PersistLog = BoolCopy(c.PersistLog)
	}

	if c.Path != nil {
		o.Path = StringCopy(c.Path)
	}

	if c.Backend != nil {
		o.Backend = make(map[string]interface{})
		for k, v := range c.Backend {
			o.Backend[k] = v
		}
	}

	if c.RequiredProviders != nil {
		o.RequiredProviders = make(map[string]interface{})
		for k, v := range c.RequiredProviders {
			o.RequiredProviders[k] = v
		}
	}

	return &o
}

// Merge combines all values in this configuration with the values in the other
// configuration, with values in the other configuration taking precedence.
// Maps and slices are merged, most other values are overwritten. Complex
// structs define their own merge functionality.
func (c *TerraformConfig) Merge(o *TerraformConfig) *TerraformConfig {
	if c == nil {
		if o == nil {
			return nil
		}
		return o.Copy()
	}

	if o == nil {
		return c.Copy()
	}

	r := c.Copy()

	if o.Version != nil {
		r.Version = StringCopy(o.Version)
	}

	if o.Log != nil {
		r.Log = BoolCopy(o.Log)
	}

	if o.PersistLog != nil {
		r.PersistLog = BoolCopy(o.PersistLog)
	}

	if o.Path != nil {
		r.Path = StringCopy(o.Path)
	}

	if o.Backend != nil {
		for k, v := range o.Backend {
			if r.Backend == nil {
				r.Backend = make(map[string]interface{})
				r.Backend[k] = v
			} else {
				r.Backend[k] = mergeMaps(r.Backend[k].(map[string]interface{}),
					v.(map[string]interface{}))
			}
		}
	}

	if o.RequiredProviders != nil {
		for k, v := range o.RequiredProviders {
			if r.RequiredProviders == nil {
				r.RequiredProviders = make(map[string]interface{})
			}
			r.RequiredProviders[k] = v
		}
	}

	return r
}

// Finalize ensures there no nil pointers.
func (c *TerraformConfig) Finalize(consul *ConsulConfig) {
	if c == nil {
		return
	}

	wd, err := os.Getwd()
	logger := logging.Global().Named(logSystemName)
	if err != nil {
		logger.Error("unable to retrieve current working directory "+
			"to setup default configuration for the Terraform driver", "error", err)
		panic(err)
	}

	if c.Version == nil {
		c.Version = String("")
	}

	if c.Log == nil {
		c.Log = Bool(false)
	}

	if c.PersistLog == nil {
		c.PersistLog = Bool(false)
	}

	if c.Path == nil || *c.Path == "" {
		c.Path = String(wd)
	}

	if c.Backend == nil {
		c.Backend = make(map[string]interface{})
	}

	if consul != nil {
		defaultBackend, _ := DefaultTerraformBackend(consul)
		if len(c.Backend) == 0 {
			c.Backend = defaultBackend
		} else if b, ok := c.Backend["consul"]; ok {
			c.Backend["consul"] = mergeMaps(defaultBackend["consul"].(map[string]interface{}), b.(map[string]interface{}))
		}
	}

	if c.RequiredProviders == nil {
		c.RequiredProviders = make(map[string]interface{})
	}
}

// Validate validates the values and nested values of the configuration struct
func (c *TerraformConfig) Validate() error {
	if c == nil {
		return fmt.Errorf("missing Terraform driver configuration")
	}

	if c.Version != nil && *c.Version != "" {
		v, err := goVersion.NewSemver(*c.Version)
		if err != nil {
			return err
		}

		if len(strings.Split(*c.Version, ".")) < 3 {
			return fmt.Errorf("provide the exact Terraform version to install: %s", *c.Version)
		}

		if !ctsVersion.TerraformConstraint.Check(v) {
			return fmt.Errorf("Terraform version is not supported by Consul "+
				"Terraform Sync, try updating to a different version (%s): %s",
				ctsVersion.CompatibleTerraformVersionConstraint, *c.Version)
		}
	}

	if c.Backend == nil {
		return fmt.Errorf("missing Terraform backend configuration")
	}

	// Backend is only validated for supported backend label. The backend
	// configuration options are verified at run time. The allowed backends
	// for state store have state locking and workspace suppport.
	for k := range c.Backend {
		switch k {
		case "azurerm",
			"consul",
			"cos",
			"gcs",
			"kubernetes",
			"local",
			"manta",
			"pg",
			"s3":
		default:
			return fmt.Errorf("unsupported Terraform backend by Sync %q", k)
		}
	}

	return nil
}

// String defines the printable version of this struct.
func (c TerraformConfig) String() string {

	return fmt.Sprintf("{"+
		"Version:%s, "+
		"Log:%v, "+
		"PersistLog:%v, "+
		"Path:%s, "+
		"Backend:%+v, "+
		"RequiredProviders:%+v"+
		"}",
		StringVal(c.Version),
		BoolVal(c.Log),
		BoolVal(c.PersistLog),
		StringVal(c.Path),
		c.Backend,
		c.RequiredProviders,
	)
}

// KeyValues defines queryable version of this struct
func (c *TerraformConfig) KeyValues() []interface{} {
	kv := []interface{}{"Version", *c.Version, "Log", *c.Log, "PersistLog", *c.PersistLog, "Path", *c.Path, "WorkingDir", *c.WorkingDir, "Backend", c.Backend, "RequiredProviders", c.RequiredProviders}
	return kv
}

// IsConsulBackend returns if the Terraform backend is using Consul KV for
// remote state store.
func (c *TerraformConfig) IsConsulBackend() bool {
	if c.Backend == nil {
		return false
	}

	_, ok := c.Backend["consul"]
	return ok
}

func mergeMaps(c, o map[string]interface{}) map[string]interface{} {
	r := make(map[string]interface{})
	for k, v := range c {
		r[k] = v
	}

	for k, v := range o {
		r[k] = v
	}

	return r
}<|MERGE_RESOLUTION|>--- conflicted
+++ resolved
@@ -20,22 +20,12 @@
 
 // TerraformConfig is the configuration for the Terraform driver.
 type TerraformConfig struct {
-<<<<<<< HEAD
 	Version           *string                `mapstructure:"version" json:"version"`
 	Log               *bool                  `mapstructure:"log" json:"log"`
 	PersistLog        *bool                  `mapstructure:"persist_log" json:"persist_log"`
 	Path              *string                `mapstructure:"path" json:"path"`
-	WorkingDir        *string                `mapstructure:"working_dir" json:"working_dir"`
 	Backend           map[string]interface{} `mapstructure:"backend" json:"backend"`
 	RequiredProviders map[string]interface{} `mapstructure:"required_providers" json:"required_providers"`
-=======
-	Version           *string                `mapstructure:"version"`
-	Log               *bool                  `mapstructure:"log"`
-	PersistLog        *bool                  `mapstructure:"persist_log"`
-	Path              *string                `mapstructure:"path"`
-	Backend           map[string]interface{} `mapstructure:"backend"`
-	RequiredProviders map[string]interface{} `mapstructure:"required_providers"`
->>>>>>> b04f4175
 }
 
 // DefaultTerraformConfig returns the default configuration struct.
@@ -315,11 +305,6 @@
 	)
 }
 
-// KeyValues defines queryable version of this struct
-func (c *TerraformConfig) KeyValues() []interface{} {
-	kv := []interface{}{"Version", *c.Version, "Log", *c.Log, "PersistLog", *c.PersistLog, "Path", *c.Path, "WorkingDir", *c.WorkingDir, "Backend", c.Backend, "RequiredProviders", c.RequiredProviders}
-	return kv
-}
 
 // IsConsulBackend returns if the Terraform backend is using Consul KV for
 // remote state store.
