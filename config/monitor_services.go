package config

import (
	"fmt"
	"regexp"
)

const servicesType = "services"

var _ MonitorConfig = (*ServicesMonitorConfig)(nil)

// ServicesMonitorConfig configures a configuration block adhering to the
// monitor interface of type 'services'. A services monitor watches for changes
// that occur to services. ServicesMonitorConfig shares similar fields as the
// deprecated ServiceConfig
type ServicesMonitorConfig struct {
<<<<<<< HEAD
	// Regexp configures the services to monitor by matching on the service name
	// Either Regexp or Names must be configured, not both.
	Regexp *string `mapstructure:"regexp" json:"regexp"`
=======
	// Regexp configures the services to monitor by matching on the service name.
	// Either Regexp or Names must be configured, not both. When Regexp is unset,
	// it will retain a nil value even after Finalize().
	Regexp *string `mapstructure:"regexp"`
>>>>>>> 3dbc7414

	// Names configures the services to monitor by listing the service name.
	// Either Regexp or Names must be configured, not both.
	Names []string `mapstructure:"names" json:"names"`

	// Datacenter is the datacenter the service is deployed in.
	Datacenter *string `mapstricture:"datacenter" json:"datacenter"`

	// Namespace is the namespace of the service (Consul Enterprise only). If
	// not provided, the namespace will be inferred from the CTS ACL token, or
	// default to the `default` namespace.
	Namespace *string `mapstructure:"namespace" json:"namespace"`

	// Filter is used to filter nodes based on a Consul compatible filter
	// expression.
	Filter *string `mapstructure:"filter" json:"filter"`

	// CTSUserDefinedMeta is metadata added to a service automated by CTS for
	// network infrastructure automation.
	CTSUserDefinedMeta map[string]string `mapstructure:"cts_user_defined_meta" json:"cts_user_defined_meta"`
}

func (c *ServicesMonitorConfig) VariableType() string {
	return "services"
}

// Copy returns a deep copy of this configuration.
func (c *ServicesMonitorConfig) Copy() MonitorConfig {
	if c == nil {
		return nil
	}

	var o ServicesMonitorConfig
	o.Regexp = StringCopy(c.Regexp)
	o.Names = append(o.Names, c.Names...)
	o.Datacenter = StringCopy(c.Datacenter)
	o.Namespace = StringCopy(c.Namespace)
	o.Filter = StringCopy(c.Filter)
	if c.CTSUserDefinedMeta != nil {
		o.CTSUserDefinedMeta = make(map[string]string)
		for k, v := range c.CTSUserDefinedMeta {
			o.CTSUserDefinedMeta[k] = v
		}
	}

	return &o
}

// Merge combines all values in this configuration with the values in the other
// configuration, with values in the other configuration taking precedence.
// Maps and slices are merged, most other values are overwritten. Complex
// structs define their own merge functionality.
func (c *ServicesMonitorConfig) Merge(o MonitorConfig) MonitorConfig {
	if c == nil {
		if isConditionNil(o) { // o is interface, use isConditionNil()
			return nil
		}
		return o.Copy()
	}

	if isConditionNil(o) {
		return c.Copy()
	}

	r := c.Copy()
	o2, ok := o.(*ServicesMonitorConfig)
	if !ok {
		return r
	}

	r2 := r.(*ServicesMonitorConfig)

	if o2.Regexp != nil {
		r2.Regexp = StringCopy(o2.Regexp)
	}

	r2.Names = append(r2.Names, o2.Names...)

	if o2.Datacenter != nil {
		r2.Datacenter = StringCopy(o2.Datacenter)
	}
	if o2.Namespace != nil {
		r2.Namespace = StringCopy(o2.Namespace)
	}
	if o2.Filter != nil {
		r2.Filter = StringCopy(o2.Filter)
	}
	if o2.CTSUserDefinedMeta != nil {
		if r2.CTSUserDefinedMeta == nil {
			r2.CTSUserDefinedMeta = make(map[string]string)
		}
		for k, v := range o2.CTSUserDefinedMeta {
			r2.CTSUserDefinedMeta[k] = v
		}
	}

	return r2
}

// Finalize ensures there no nil pointers.
//
// Exception: `Regexp` is never finalized and can potentially be nil.
//  - There is a need to distinguish betweeen nil regex (unconfigured regex) and
//  empty string regex ("" regex pattern) at Validate().
//  - Setting `Regexp` as an empty string is not idempotent. There is a need to
//  call Finalize() and Validate() multiple times.
func (c *ServicesMonitorConfig) Finalize() {
	if c == nil { // config not required, return early
		return
	}

	if c.Names == nil {
		c.Names = []string{}
	}
	if c.Datacenter == nil {
		c.Datacenter = String("")
	}
	if c.Namespace == nil {
		c.Namespace = String("")
	}
	if c.Filter == nil {
		c.Filter = String("")
	}
	if c.CTSUserDefinedMeta == nil {
		c.CTSUserDefinedMeta = make(map[string]string)
	}
}

// Validate validates the values and required options. This method is recommended
// to run after Finalize() to ensure the configuration is safe to proceed.
// Note, it handles the possibility of nil Regexp value even after Finalize().
func (c *ServicesMonitorConfig) Validate() error {
	if c == nil { // config not required, return early
		return nil
	}

	// Check that either regex or names is configured but not both
	namesConfigured := c.Names != nil && len(c.Names) > 0
	regexConfigured := c.Regexp != nil
	if namesConfigured && regexConfigured {
		return fmt.Errorf("regexp and names fields cannot both be " +
			"unconfigured. If both are needed, consider including the list of " +
			"names as part of the regex or creating separate tasks")
	}
	if !namesConfigured && !regexConfigured {
		return fmt.Errorf("either the regexp or names field must be configured")
	}

	// Validate regex
	if regexConfigured {
		if _, err := regexp.Compile(StringVal(c.Regexp)); err != nil {
			return fmt.Errorf("unable to compile services regexp: %s", err)
		}
	}

	// Check that names does not contain empty strings
	if namesConfigured {
		for _, name := range c.Names {
			if name == "" {
				return fmt.Errorf("names field includes empty string(s). " +
					"services names cannot be empty")
			}
		}
	}

	return nil
}

// String defines the printable version of this struct.
func (c ServicesMonitorConfig) String() string {

	return fmt.Sprintf("{"+
		"Regexp:%s, "+
		"Names:%s, "+
		"Datacenter:%s, "+
		"Namespace:%s, "+
		"Filter:%s, "+
		"CTSUserDefinedMeta:%s"+
		"}",
		StringVal(c.Regexp),
		c.Names,
		StringVal(c.Datacenter),
		StringVal(c.Namespace),
		StringVal(c.Filter),
		c.CTSUserDefinedMeta,
	)
}<|MERGE_RESOLUTION|>--- conflicted
+++ resolved
@@ -14,16 +14,10 @@
 // that occur to services. ServicesMonitorConfig shares similar fields as the
 // deprecated ServiceConfig
 type ServicesMonitorConfig struct {
-<<<<<<< HEAD
-	// Regexp configures the services to monitor by matching on the service name
-	// Either Regexp or Names must be configured, not both.
-	Regexp *string `mapstructure:"regexp" json:"regexp"`
-=======
 	// Regexp configures the services to monitor by matching on the service name.
 	// Either Regexp or Names must be configured, not both. When Regexp is unset,
 	// it will retain a nil value even after Finalize().
-	Regexp *string `mapstructure:"regexp"`
->>>>>>> 3dbc7414
+	Regexp *string `mapstructure:"regexp" json:"regexp"`
 
 	// Names configures the services to monitor by listing the service name.
 	// Either Regexp or Names must be configured, not both.
