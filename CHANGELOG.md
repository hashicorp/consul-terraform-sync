--- conflicted
+++ resolved
@@ -1,11 +1,3 @@
-<<<<<<< HEAD
-## 0.4.1 (November 03, 2021)
-
-BUG FIXES:
-* Compile 0.4.0 binaries with statically linked C bindings. [[GH-475](https://github.com/hashicorp/consul-terraform-sync/pull/475)]
-* Fix 0.4.0 docker image to use static binaries. [[GH-474](https://github.com/hashicorp/consul-terraform-sync/issues/474)]
-
-=======
 ## UNRELEASED
 
 IMPROVEMENTS:
@@ -17,7 +9,6 @@
 * Compile 0.4.0 binaries with statically linked C bindings. [[GH-475](https://github.com/hashicorp/consul-terraform-sync/pull/475)]
 * Fix 0.4.0 docker image to use static binaries. [[GH-474](https://github.com/hashicorp/consul-terraform-sync/issues/474)]
 
->>>>>>> cd87bb63
 ## 0.4.0 (October 13, 2021)
 KNOWN ISSUES:
 * The formatting of the Terraform Plan outputted in the terminal by the Enable CLI and Inspect Mode is difficult to read when used with the TFC driver for certain Terraform versions. See issue for workaround. [[GH-425](https://github.com/hashicorp/consul-terraform-sync/issues/425)]
